[submodule "mavlink/include/mavlink/v1.0"]
	path = mavlink/include/mavlink/v1.0
	url = git://github.com/mavlink/c_library.git
[submodule "NuttX"]
	path = NuttX
	url = git://github.com/PX4/NuttX.git
[submodule "uavcan"]
<<<<<<< HEAD
	path = uavcan
	url = git://github.com/pavel-kirienko/uavcan.git
[submodule "Tools/genmsg"]
	path = Tools/genmsg
	url = https://github.com/ros/genmsg.git
[submodule "Tools/gencpp"]
	path = Tools/gencpp
	url = https://github.com/ros/gencpp.git
=======
	path = src/lib/uavcan
	url = git://github.com/pavel-kirienko/uavcan.git
>>>>>>> 9b535f65
<|MERGE_RESOLUTION|>--- conflicted
+++ resolved
@@ -5,8 +5,7 @@
 	path = NuttX
 	url = git://github.com/PX4/NuttX.git
 [submodule "uavcan"]
-<<<<<<< HEAD
-	path = uavcan
+	path = src/lib/uavcan
 	url = git://github.com/pavel-kirienko/uavcan.git
 [submodule "Tools/genmsg"]
 	path = Tools/genmsg
@@ -14,7 +13,6 @@
 [submodule "Tools/gencpp"]
 	path = Tools/gencpp
 	url = https://github.com/ros/gencpp.git
-=======
+[submodule "src/lib/uavcan"]
 	path = src/lib/uavcan
-	url = git://github.com/pavel-kirienko/uavcan.git
->>>>>>> 9b535f65
+	url = git://github.com/pavel-kirienko/uavcan.git