/****************************************************************************
 *
 *   Copyright (C) 2013, 2014 PX4 Development Team. All rights reserved.
 *
 * Redistribution and use in source and binary forms, with or without
 * modification, are permitted provided that the following conditions
 * are met:
 *
 * 1. Redistributions of source code must retain the above copyright
 *    notice, this list of conditions and the following disclaimer.
 * 2. Redistributions in binary form must reproduce the above copyright
 *    notice, this list of conditions and the following disclaimer in
 *    the documentation and/or other materials provided with the
 *    distribution.
 * 3. Neither the name PX4 nor the names of its contributors may be
 *    used to endorse or promote products derived from this software
 *    without specific prior written permission.
 *
 * THIS SOFTWARE IS PROVIDED BY THE COPYRIGHT HOLDERS AND CONTRIBUTORS
 * "AS IS" AND ANY EXPRESS OR IMPLIED WARRANTIES, INCLUDING, BUT NOT
 * LIMITED TO, THE IMPLIED WARRANTIES OF MERCHANTABILITY AND FITNESS
 * FOR A PARTICULAR PURPOSE ARE DISCLAIMED. IN NO EVENT SHALL THE
 * COPYRIGHT OWNER OR CONTRIBUTORS BE LIABLE FOR ANY DIRECT, INDIRECT,
 * INCIDENTAL, SPECIAL, EXEMPLARY, OR CONSEQUENTIAL DAMAGES (INCLUDING,
 * BUT NOT LIMITED TO, PROCUREMENT OF SUBSTITUTE GOODS OR SERVICES; LOSS
 * OF USE, DATA, OR PROFITS; OR BUSINESS INTERRUPTION) HOWEVER CAUSED
 * AND ON ANY THEORY OF LIABILITY, WHETHER IN CONTRACT, STRICT
 * LIABILITY, OR TORT (INCLUDING NEGLIGENCE OR OTHERWISE) ARISING IN
 * ANY WAY OUT OF THE USE OF THIS SOFTWARE, EVEN IF ADVISED OF THE
 * POSSIBILITY OF SUCH DAMAGE.
 *
 ****************************************************************************/

/**
 * @file position_estimator_inav_main.c
 * Model-identification based position estimator for multirotors
 *
 * @author Anton Babushkin <anton.babushkin@me.com>
 */

#include <unistd.h>
#include <stdlib.h>
#include <stdio.h>
#include <stdbool.h>
#include <fcntl.h>
#include <string.h>
#include <nuttx/config.h>
#include <nuttx/sched.h>
#include <sys/prctl.h>
#include <termios.h>
#include <math.h>
#include <uORB/uORB.h>
#include <uORB/topics/parameter_update.h>
#include <uORB/topics/actuator_controls.h>
#include <uORB/topics/actuator_armed.h>
#include <uORB/topics/sensor_combined.h>
#include <uORB/topics/vehicle_attitude.h>
#include <uORB/topics/vehicle_local_position.h>
#include <uORB/topics/vehicle_global_position.h>
#include <uORB/topics/vehicle_gps_position.h>
#include <uORB/topics/home_position.h>
#include <uORB/topics/optical_flow.h>
#include <mavlink/mavlink_log.h>
#include <poll.h>
#include <systemlib/err.h>
#include <geo/geo.h>
#include <systemlib/systemlib.h>
#include <drivers/drv_hrt.h>

#include "position_estimator_inav_params.h"
#include "inertial_filter.h"

#define MIN_VALID_W 0.00001f

static bool thread_should_exit = false; /**< Deamon exit flag */
static bool thread_running = false; /**< Deamon status flag */
static int position_estimator_inav_task; /**< Handle of deamon task / thread */
static bool verbose_mode = false;

static const hrt_abstime gps_topic_timeout = 1000000;		// GPS topic timeout = 1s
static const hrt_abstime flow_topic_timeout = 1000000;	// optical flow topic timeout = 1s
static const hrt_abstime sonar_timeout = 150000;	// sonar timeout = 150ms
static const hrt_abstime sonar_valid_timeout = 1000000;	// estimate sonar distance during this time after sonar loss
static const hrt_abstime xy_src_timeout = 2000000;	// estimate position during this time after position sources loss
static const uint32_t updates_counter_len = 1000000;
static const uint32_t pub_interval = 10000;	// limit publish rate to 100 Hz
static const float max_flow = 1.0f;	// max flow value that can be used, rad/s

__EXPORT int position_estimator_inav_main(int argc, char *argv[]);

int position_estimator_inav_thread_main(int argc, char *argv[]);

static void usage(const char *reason);

/**
 * Print the correct usage.
 */
static void usage(const char *reason)
{
	if (reason) {
		fprintf(stderr, "%s\n", reason);
	}

	fprintf(stderr, "usage: position_estimator_inav {start|stop|status} [-v]\n\n");
	exit(1);
}

/**
 * The position_estimator_inav_thread only briefly exists to start
 * the background job. The stack size assigned in the
 * Makefile does only apply to this management task.
 *
 * The actual stack size should be set in the call
 * to task_create().
 */
int position_estimator_inav_main(int argc, char *argv[])
{
	if (argc < 1) {
		usage("missing command");
	}

	if (!strcmp(argv[1], "start")) {
		if (thread_running) {
			warnx("already running");
			/* this is not an error */
			exit(0);
		}

		verbose_mode = false;

		if (argc > 1)
			if (!strcmp(argv[2], "-v")) {
				verbose_mode = true;
			}

		thread_should_exit = false;
		position_estimator_inav_task = task_spawn_cmd("position_estimator_inav",
					       SCHED_DEFAULT, SCHED_PRIORITY_MAX - 5, 4000,
					       position_estimator_inav_thread_main,
					       (argv) ? (const char **) &argv[2] : (const char **) NULL);
		exit(0);
	}

	if (!strcmp(argv[1], "stop")) {
		if (thread_running) {
			warnx("stop");
			thread_should_exit = true;

		} else {
			warnx("app not started");
		}

		exit(0);
	}

	if (!strcmp(argv[1], "status")) {
		if (thread_running) {
			warnx("app is running");

		} else {
			warnx("app not started");
		}

		exit(0);
	}

	usage("unrecognized command");
	exit(1);
}

void write_debug_log(const char *msg, float dt, float x_est[3], float y_est[3], float z_est[3], float x_est_prev[3], float y_est_prev[3], float z_est_prev[3], float corr_acc[3], float corr_gps[3][2], float w_xy_gps_p, float w_xy_gps_v)
{
	FILE *f = fopen("/fs/microsd/inav.log", "a");

	if (f) {
		char *s = malloc(256);
		unsigned n = snprintf(s, 256, "%llu %s\n\tdt=%.5f x_est=[%.5f %.5f %.5f] y_est=[%.5f %.5f %.5f] z_est=[%.5f %.5f %.5f] x_est_prev=[%.5f %.5f %.5f] y_est_prev=[%.5f %.5f %.5f] z_est_prev=[%.5f %.5f %.5f]\n", hrt_absolute_time(), msg, dt, x_est[0], x_est[1], x_est[2], y_est[0], y_est[1], y_est[2], z_est[0], z_est[1], z_est[2], x_est_prev[0], x_est_prev[1], x_est_prev[2], y_est_prev[0], y_est_prev[1], y_est_prev[2], z_est_prev[0], z_est_prev[1], z_est_prev[2]);
		fwrite(s, 1, n, f);
		n = snprintf(s, 256, "\tacc_corr=[%.5f %.5f %.5f] gps_pos_corr=[%.5f %.5f %.5f] gps_vel_corr=[%.5f %.5f %.5f] w_xy_gps_p=%.5f w_xy_gps_v=%.5f\n", corr_acc[0], corr_acc[1], corr_acc[2], corr_gps[0][0], corr_gps[1][0], corr_gps[2][0], corr_gps[0][1], corr_gps[1][1], corr_gps[2][1], w_xy_gps_p, w_xy_gps_v);
		fwrite(s, 1, n, f);
		free(s);
	}

	fsync(fileno(f));
	fclose(f);
}

/****************************************************************************
 * main
 ****************************************************************************/
int position_estimator_inav_thread_main(int argc, char *argv[])
{
	warnx("started");
	int mavlink_fd;
	mavlink_fd = open(MAVLINK_LOG_DEVICE, 0);
	mavlink_log_info(mavlink_fd, "[inav] started");

	float x_est[3] = { 0.0f, 0.0f, 0.0f };
	float y_est[3] = { 0.0f, 0.0f, 0.0f };
	float z_est[3] = { 0.0f, 0.0f, 0.0f };

	float eph = 1.0;
	float epv = 1.0;

	float x_est_prev[3], y_est_prev[3], z_est_prev[3];
	memset(x_est_prev, 0, sizeof(x_est_prev));
	memset(y_est_prev, 0, sizeof(y_est_prev));
	memset(z_est_prev, 0, sizeof(z_est_prev));

	int baro_init_cnt = 0;
	int baro_init_num = 200;
	float baro_offset = 0.0f;		// baro offset for reference altitude, initialized on start, then adjusted
	float surface_offset = 0.0f;	// ground level offset from reference altitude
	float surface_offset_rate = 0.0f;	// surface offset change rate
	float alt_avg = 0.0f;
	bool landed = true;
	hrt_abstime landed_time = 0;

	hrt_abstime accel_timestamp = 0;
	hrt_abstime baro_timestamp = 0;

	bool ref_inited = false;
	hrt_abstime ref_init_start = 0;
	const hrt_abstime ref_init_delay = 1000000;	// wait for 1s after 3D fix
	struct map_projection_reference_s ref;
	memset(&ref, 0, sizeof(ref));
	hrt_abstime home_timestamp = 0;

	uint16_t accel_updates = 0;
	uint16_t baro_updates = 0;
	uint16_t gps_updates = 0;
	uint16_t attitude_updates = 0;
	uint16_t flow_updates = 0;

	hrt_abstime updates_counter_start = hrt_absolute_time();
	hrt_abstime pub_last = hrt_absolute_time();

	hrt_abstime t_prev = 0;

	/* acceleration in NED frame */
	float accel_NED[3] = { 0.0f, 0.0f, -CONSTANTS_ONE_G };

	/* store error when sensor updates, but correct on each time step to avoid jumps in estimated value */
	float corr_acc[] = { 0.0f, 0.0f, 0.0f };	// N E D
	float acc_bias[] = { 0.0f, 0.0f, 0.0f };	// body frame
	float corr_baro = 0.0f;		// D
	float corr_gps[3][2] = {
		{ 0.0f, 0.0f },		// N (pos, vel)
		{ 0.0f, 0.0f },		// E (pos, vel)
		{ 0.0f, 0.0f },		// D (pos, vel)
	};
	float w_gps_xy = 1.0f;
	float w_gps_z = 1.0f;
	float corr_sonar = 0.0f;
	float corr_sonar_filtered = 0.0f;

	float corr_flow[] = { 0.0f, 0.0f };	// N E
	float w_flow = 0.0f;

	static float min_eph_epv = 2.0f;	// min EPH/EPV, used for weight calculation
	static float max_eph_epv = 10.0f;	// max EPH/EPV acceptable for estimation

	float sonar_prev = 0.0f;
	hrt_abstime flow_prev = 0;			// time of last flow measurement
	hrt_abstime sonar_time = 0;			// time of last sonar measurement (not filtered)
	hrt_abstime sonar_valid_time = 0;	// time of last sonar measurement used for correction (filtered)
	hrt_abstime xy_src_time = 0;		// time of last available position data

	bool gps_valid = false;			// GPS is valid
	bool sonar_valid = false;		// sonar is valid
	bool flow_valid = false;		// flow is valid
	bool flow_accurate = false;		// flow should be accurate (this flag not updated if flow_valid == false)

	/* declare and safely initialize all structs */
	struct actuator_controls_s actuator;
	memset(&actuator, 0, sizeof(actuator));
	struct actuator_armed_s armed;
	memset(&armed, 0, sizeof(armed));
	struct sensor_combined_s sensor;
	memset(&sensor, 0, sizeof(sensor));
	struct vehicle_gps_position_s gps;
	memset(&gps, 0, sizeof(gps));
	struct home_position_s home;
	memset(&home, 0, sizeof(home));
	struct vehicle_attitude_s att;
	memset(&att, 0, sizeof(att));
	struct vehicle_local_position_s local_pos;
	memset(&local_pos, 0, sizeof(local_pos));
	struct optical_flow_s flow;
	memset(&flow, 0, sizeof(flow));
	struct vehicle_global_position_s global_pos;
	memset(&global_pos, 0, sizeof(global_pos));

	/* subscribe */
	int parameter_update_sub = orb_subscribe(ORB_ID(parameter_update));
	int actuator_sub = orb_subscribe(ORB_ID_VEHICLE_ATTITUDE_CONTROLS);
	int armed_sub = orb_subscribe(ORB_ID(actuator_armed));
	int sensor_combined_sub = orb_subscribe(ORB_ID(sensor_combined));
	int vehicle_attitude_sub = orb_subscribe(ORB_ID(vehicle_attitude));
	int optical_flow_sub = orb_subscribe(ORB_ID(optical_flow));
	int vehicle_gps_position_sub = orb_subscribe(ORB_ID(vehicle_gps_position));
	int home_position_sub = orb_subscribe(ORB_ID(home_position));

	/* advertise */
	orb_advert_t vehicle_local_position_pub = orb_advertise(ORB_ID(vehicle_local_position), &local_pos);
	orb_advert_t vehicle_global_position_pub = -1;

	struct position_estimator_inav_params params;
	struct position_estimator_inav_param_handles pos_inav_param_handles;
	/* initialize parameter handles */
	parameters_init(&pos_inav_param_handles);

	/* first parameters read at start up */
	struct parameter_update_s param_update;
	orb_copy(ORB_ID(parameter_update), parameter_update_sub, &param_update); /* read from param topic to clear updated flag */
	/* first parameters update */
	parameters_update(&pos_inav_param_handles, &params);

	struct pollfd fds_init[1] = {
		{ .fd = sensor_combined_sub, .events = POLLIN },
	};

	/* wait for initial baro value */
	bool wait_baro = true;

	thread_running = true;

	while (wait_baro && !thread_should_exit) {
		int ret = poll(fds_init, 1, 1000);

		if (ret < 0) {
			/* poll error */
			mavlink_log_info(mavlink_fd, "[inav] poll error on init");

		} else if (ret > 0) {
			if (fds_init[0].revents & POLLIN) {
				orb_copy(ORB_ID(sensor_combined), sensor_combined_sub, &sensor);

				if (wait_baro && sensor.baro_timestamp != baro_timestamp) {
					baro_timestamp = sensor.baro_timestamp;

					/* mean calculation over several measurements */
					if (baro_init_cnt < baro_init_num) {
						baro_offset += sensor.baro_alt_meter;
						baro_init_cnt++;

					} else {
						wait_baro = false;
						baro_offset /= (float) baro_init_cnt;
						warnx("baro offs: %.2f", baro_offset);
						mavlink_log_info(mavlink_fd, "[inav] baro offs: %.2f", baro_offset);
						local_pos.z_valid = true;
						local_pos.v_z_valid = true;
					}
				}
			}
		}
	}

	/* main loop */
	struct pollfd fds[1] = {
		{ .fd = vehicle_attitude_sub, .events = POLLIN },
	};

	while (!thread_should_exit) {
		int ret = poll(fds, 1, 20); // wait maximal 20 ms = 50 Hz minimum rate
		hrt_abstime t = hrt_absolute_time();

		if (ret < 0) {
			/* poll error */
			mavlink_log_info(mavlink_fd, "[inav] poll error on init");
			continue;

		} else if (ret > 0) {
			/* act on attitude updates */

			/* vehicle attitude */
			orb_copy(ORB_ID(vehicle_attitude), vehicle_attitude_sub, &att);
			attitude_updates++;

			bool updated;

			/* parameter update */
			orb_check(parameter_update_sub, &updated);

			if (updated) {
				struct parameter_update_s update;
				orb_copy(ORB_ID(parameter_update), parameter_update_sub, &update);
				parameters_update(&pos_inav_param_handles, &params);
			}

			/* actuator */
			orb_check(actuator_sub, &updated);

			if (updated) {
				orb_copy(ORB_ID_VEHICLE_ATTITUDE_CONTROLS, actuator_sub, &actuator);
			}

			/* armed */
			orb_check(armed_sub, &updated);

			if (updated) {
				orb_copy(ORB_ID(actuator_armed), armed_sub, &armed);
			}

			/* sensor combined */
			orb_check(sensor_combined_sub, &updated);

			if (updated) {
				orb_copy(ORB_ID(sensor_combined), sensor_combined_sub, &sensor);

				if (sensor.accelerometer_timestamp != accel_timestamp) {
					if (att.R_valid) {
						/* correct accel bias */
						sensor.accelerometer_m_s2[0] -= acc_bias[0];
						sensor.accelerometer_m_s2[1] -= acc_bias[1];
						sensor.accelerometer_m_s2[2] -= acc_bias[2];

						/* transform acceleration vector from body frame to NED frame */
						for (int i = 0; i < 3; i++) {
							accel_NED[i] = 0.0f;

							for (int j = 0; j < 3; j++) {
								accel_NED[i] += att.R[i][j] * sensor.accelerometer_m_s2[j];
							}
						}

						corr_acc[0] = accel_NED[0] - x_est[2];
						corr_acc[1] = accel_NED[1] - y_est[2];
						corr_acc[2] = accel_NED[2] + CONSTANTS_ONE_G - z_est[2];

					} else {
						memset(corr_acc, 0, sizeof(corr_acc));
					}

					accel_timestamp = sensor.accelerometer_timestamp;
					accel_updates++;
				}

				if (sensor.baro_timestamp != baro_timestamp) {
					corr_baro = baro_offset - sensor.baro_alt_meter - z_est[0];
					baro_timestamp = sensor.baro_timestamp;
					baro_updates++;
				}
			}

			/* optical flow */
			orb_check(optical_flow_sub, &updated);

			if (updated) {
				orb_copy(ORB_ID(optical_flow), optical_flow_sub, &flow);

				/* calculate time from previous update */
				float flow_dt = flow_prev > 0 ? (flow.flow_timestamp - flow_prev) * 1e-6f : 0.1f;
				flow_prev = flow.flow_timestamp;

				if (flow.ground_distance_m > 0.31f && flow.ground_distance_m < 4.0f && att.R[2][2] > 0.7 && flow.ground_distance_m != sonar_prev) {
					sonar_time = t;
					sonar_prev = flow.ground_distance_m;
					corr_sonar = flow.ground_distance_m + surface_offset + z_est[0];
					corr_sonar_filtered += (corr_sonar - corr_sonar_filtered) * params.sonar_filt;

					if (fabsf(corr_sonar) > params.sonar_err) {
						/* correction is too large: spike or new ground level? */
						if (fabsf(corr_sonar - corr_sonar_filtered) > params.sonar_err) {
							/* spike detected, ignore */
							corr_sonar = 0.0f;
							sonar_valid = false;

						} else {
							/* new ground level */
							surface_offset -= corr_sonar;
							surface_offset_rate = 0.0f;
							corr_sonar = 0.0f;
							corr_sonar_filtered = 0.0f;
							sonar_valid_time = t;
							sonar_valid = true;
							local_pos.surface_bottom_timestamp = t;
							mavlink_log_info(mavlink_fd, "[inav] new surface level: %.2f", surface_offset);
						}

					} else {
						/* correction is ok, use it */
						sonar_valid_time = t;
						sonar_valid = true;
					}
				}

				float flow_q = flow.quality / 255.0f;
				float dist_bottom = - z_est[0] - surface_offset;

				if (dist_bottom > 0.3f && flow_q > params.flow_q_min && (t < sonar_valid_time + sonar_valid_timeout) && att.R[2][2] > 0.7) {
					/* distance to surface */
					float flow_dist = dist_bottom / att.R[2][2];
					/* check if flow if too large for accurate measurements */
					/* calculate estimated velocity in body frame */
					float body_v_est[2] = { 0.0f, 0.0f };

					for (int i = 0; i < 2; i++) {
						body_v_est[i] = att.R[0][i] * x_est[1] + att.R[1][i] * y_est[1] + att.R[2][i] * z_est[1];
					}

					/* set this flag if flow should be accurate according to current velocity and attitude rate estimate */
					flow_accurate = fabsf(body_v_est[1] / flow_dist - att.rollspeed) < max_flow &&
							fabsf(body_v_est[0] / flow_dist + att.pitchspeed) < max_flow;

					/* convert raw flow to angular flow (rad/s) */
					float flow_ang[2];
					flow_ang[0] = flow.flow_raw_x * params.flow_k / 1000.0f / flow_dt;
					flow_ang[1] = flow.flow_raw_y * params.flow_k / 1000.0f / flow_dt;
					/* flow measurements vector */
					float flow_m[3];
					flow_m[0] = -flow_ang[0] * flow_dist;
					flow_m[1] = -flow_ang[1] * flow_dist;
					flow_m[2] = z_est[1];
					/* velocity in NED */
					float flow_v[2] = { 0.0f, 0.0f };

					/* project measurements vector to NED basis, skip Z component */
					for (int i = 0; i < 2; i++) {
						for (int j = 0; j < 3; j++) {
							flow_v[i] += att.R[i][j] * flow_m[j];
						}
					}

					/* velocity correction */
					corr_flow[0] = flow_v[0] - x_est[1];
					corr_flow[1] = flow_v[1] - y_est[1];
					/* adjust correction weight */
					float flow_q_weight = (flow_q - params.flow_q_min) / (1.0f - params.flow_q_min);
					w_flow = att.R[2][2] * flow_q_weight / fmaxf(1.0f, flow_dist);

					/* if flow is not accurate, reduce weight for it */
					// TODO make this more fuzzy
					if (!flow_accurate) {
						w_flow *= 0.05f;
					}

					flow_valid = true;

					eph = fminf(eph, 0.1 / att.R[2][2] / flow_q * fmaxf(1.0f, flow_dist));	// under ideal conditions, on 1m distance assume EPH = 10cm

				} else {
					w_flow = 0.0f;
					flow_valid = false;
				}

				flow_updates++;
			}

			/* home position */
			orb_check(home_position_sub, &updated);

			if (updated) {
				orb_copy(ORB_ID(home_position), home_position_sub, &home);

				if (home.timestamp != home_timestamp) {
					home_timestamp = home.timestamp;

					double est_lat, est_lon;
					float est_alt;

					if (ref_inited) {
						/* calculate current estimated position in global frame */
						est_alt = local_pos.ref_alt - local_pos.z;
						map_projection_reproject(&ref, local_pos.x, local_pos.y, &est_lat, &est_lon);
					}

					/* update reference */
					map_projection_init(&ref, home.lat, home.lon);

					/* update baro offset */
					baro_offset += home.alt - local_pos.ref_alt;

					local_pos.ref_lat = home.lat;
					local_pos.ref_lon = home.lon;
					local_pos.ref_alt = home.alt;
					local_pos.ref_timestamp = home.timestamp;

					if (ref_inited) {
						/* reproject position estimate with new reference */
						map_projection_project(&ref, est_lat, est_lon, &x_est[0], &y_est[0]);
						z_est[0] = -(est_alt - local_pos.ref_alt);
					}

					ref_inited = true;
				}
			}

			/* vehicle GPS position */
			orb_check(vehicle_gps_position_sub, &updated);

			if (updated) {
				orb_copy(ORB_ID(vehicle_gps_position), vehicle_gps_position_sub, &gps);

				bool reset_est = false;

				/* hysteresis for GPS quality */
				if (gps_valid) {
					if (gps.eph > max_eph_epv * 1.5f || gps.epv > max_eph_epv * 1.5f || gps.fix_type < 3) {
						gps_valid = false;
						mavlink_log_info(mavlink_fd, "[inav] GPS signal lost");
					}

				} else {
					if (gps.eph < max_eph_epv && gps.epv < max_eph_epv && gps.fix_type >= 3) {
						gps_valid = true;
						reset_est = true;
						mavlink_log_info(mavlink_fd, "[inav] GPS signal found");
					}
				}

				if (gps_valid) {
					double lat = gps.lat * 1e-7;
					double lon = gps.lon * 1e-7;
					float alt = gps.alt * 1e-3;

					/* initialize reference position if needed */
					if (!ref_inited) {
						if (ref_init_start == 0) {
							ref_init_start = t;

						} else if (t > ref_init_start + ref_init_delay) {
							ref_inited = true;
							/* update baro offset */
							baro_offset -= z_est[0];

							/* set position estimate to (0, 0, 0), use GPS velocity for XY */
							x_est[0] = 0.0f;
							x_est[1] = gps.vel_n_m_s;
							x_est[2] = accel_NED[0];
							y_est[0] = 0.0f;
							y_est[1] = gps.vel_e_m_s;
							z_est[0] = 0.0f;
							y_est[2] = accel_NED[1];

							local_pos.ref_lat = lat;
							local_pos.ref_lon = lon;
							local_pos.ref_alt = alt;
							local_pos.ref_timestamp = t;

							/* initialize projection */
							map_projection_init(&ref, lat, lon);
							warnx("init ref: lat=%.7f, lon=%.7f, alt=%.2f", lat, lon, alt);
							mavlink_log_info(mavlink_fd, "[inav] init ref: lat=%.7f, lon=%.7f, alt=%.2f", lat, lon, alt);
						}
					}

					if (ref_inited) {
						/* project GPS lat lon to plane */
						float gps_proj[2];
						map_projection_project(&ref, lat, lon, &(gps_proj[0]), &(gps_proj[1]));

						/* reset position estimate when GPS becomes good */
						if (reset_est) {
							x_est[0] = gps_proj[0];
							x_est[1] = gps.vel_n_m_s;
							x_est[2] = accel_NED[0];
							y_est[0] = gps_proj[1];
							y_est[1] = gps.vel_e_m_s;
							y_est[2] = accel_NED[1];
						}

						/* calculate correction for position */
						corr_gps[0][0] = gps_proj[0] - x_est[0];
						corr_gps[1][0] = gps_proj[1] - y_est[0];
						corr_gps[2][0] = local_pos.ref_alt - alt - z_est[0];

						/* calculate correction for velocity */
						if (gps.vel_ned_valid) {
							corr_gps[0][1] = gps.vel_n_m_s - x_est[1];
							corr_gps[1][1] = gps.vel_e_m_s - y_est[1];
							corr_gps[2][1] = gps.vel_d_m_s - z_est[1];

						} else {
							corr_gps[0][1] = 0.0f;
							corr_gps[1][1] = 0.0f;
							corr_gps[2][1] = 0.0f;
						}

<<<<<<< HEAD
						w_gps_xy = min_eph_epv / fmaxf(min_eph_epv, gps.eph);
						w_gps_z = min_eph_epv / fmaxf(min_eph_epv, gps.epv);
=======
						eph = fminf(eph, gps.eph_m);
						epv = fminf(epv, gps.epv_m);

						w_gps_xy = min_eph_epv / fmaxf(min_eph_epv, gps.eph_m);
						w_gps_z = min_eph_epv / fmaxf(min_eph_epv, gps.epv_m);
>>>>>>> 36495cdb
					}

				} else {
					/* no GPS lock */
					memset(corr_gps, 0, sizeof(corr_gps));
					ref_init_start = 0;
				}

				gps_updates++;
			}
		}

		/* check for timeout on FLOW topic */
		if ((flow_valid || sonar_valid) && t > flow.timestamp + flow_topic_timeout) {
			flow_valid = false;
			sonar_valid = false;
			warnx("FLOW timeout");
			mavlink_log_info(mavlink_fd, "[inav] FLOW timeout");
		}

		/* check for timeout on GPS topic */
		if (gps_valid && t > gps.timestamp_position + gps_topic_timeout) {
			gps_valid = false;
			warnx("GPS timeout");
			mavlink_log_info(mavlink_fd, "[inav] GPS timeout");
		}

		/* check for sonar measurement timeout */
		if (sonar_valid && t > sonar_time + sonar_timeout) {
			corr_sonar = 0.0f;
			sonar_valid = false;
		}

		float dt = t_prev > 0 ? (t - t_prev) / 1000000.0f : 0.0f;
		dt = fmaxf(fminf(0.02, dt), 0.002);		// constrain dt from 2 to 20 ms
		t_prev = t;

		/* increase EPH/EPV on each step */
		eph *= 1.0 + dt;
		epv += 0.005 * dt;	// add 1m to EPV each 200s (baro drift)

		/* use GPS if it's valid and reference position initialized */
		bool use_gps_xy = ref_inited && gps_valid && params.w_xy_gps_p > MIN_VALID_W;
		bool use_gps_z = ref_inited && gps_valid && params.w_z_gps_p > MIN_VALID_W;
		/* use flow if it's valid and (accurate or no GPS available) */
		bool use_flow = flow_valid && (flow_accurate || !use_gps_xy);

		/* try to estimate position during some time after position sources lost */
		if (use_gps_xy || use_flow) {
			xy_src_time = t;
		}

		bool can_estimate_xy = eph < max_eph_epv * 1.5;

		bool dist_bottom_valid = (t < sonar_valid_time + sonar_valid_timeout);

		if (dist_bottom_valid) {
			/* surface distance prediction */
			surface_offset += surface_offset_rate * dt;

			/* surface distance correction */
			if (sonar_valid) {
				surface_offset_rate -= corr_sonar * 0.5f * params.w_z_sonar * params.w_z_sonar * dt;
				surface_offset -= corr_sonar * params.w_z_sonar * dt;
			}
		}

		float w_xy_gps_p = params.w_xy_gps_p * w_gps_xy;
		float w_xy_gps_v = params.w_xy_gps_v * w_gps_xy;
		float w_z_gps_p = params.w_z_gps_p * w_gps_z;

		/* reduce GPS weight if optical flow is good */
		if (use_flow && flow_accurate) {
			w_xy_gps_p *= params.w_gps_flow;
			w_xy_gps_v *= params.w_gps_flow;
		}

		/* baro offset correction */
		if (use_gps_z) {
			float offs_corr = corr_gps[2][0] * w_z_gps_p * dt;
			baro_offset += offs_corr;
			corr_baro += offs_corr;
		}

		/* accelerometer bias correction */
		float accel_bias_corr[3] = { 0.0f, 0.0f, 0.0f };

		if (use_gps_xy) {
			accel_bias_corr[0] -= corr_gps[0][0] * w_xy_gps_p * w_xy_gps_p;
			accel_bias_corr[0] -= corr_gps[0][1] * w_xy_gps_v;
			accel_bias_corr[1] -= corr_gps[1][0] * w_xy_gps_p * w_xy_gps_p;
			accel_bias_corr[1] -= corr_gps[1][1] * w_xy_gps_v;
		}

		if (use_gps_z) {
			accel_bias_corr[2] -= corr_gps[2][0] * w_z_gps_p * w_z_gps_p;
		}

		if (use_flow) {
			accel_bias_corr[0] -= corr_flow[0] * params.w_xy_flow;
			accel_bias_corr[1] -= corr_flow[1] * params.w_xy_flow;
		}

		accel_bias_corr[2] -= corr_baro * params.w_z_baro * params.w_z_baro;

		/* transform error vector from NED frame to body frame */
		for (int i = 0; i < 3; i++) {
			float c = 0.0f;

			for (int j = 0; j < 3; j++) {
				c += att.R[j][i] * accel_bias_corr[j];
			}

			acc_bias[i] += c * params.w_acc_bias * dt;
		}

		/* inertial filter prediction for altitude */
		inertial_filter_predict(dt, z_est);

		if (!(isfinite(z_est[0]) && isfinite(z_est[1]) && isfinite(z_est[2]))) {
			write_debug_log("BAD ESTIMATE AFTER Z PREDICTION", dt, x_est, y_est, z_est, x_est_prev, y_est_prev, z_est_prev, corr_acc, corr_gps, w_xy_gps_p, w_xy_gps_v);
			memcpy(z_est, z_est_prev, sizeof(z_est));
		}

		/* inertial filter correction for altitude */
		inertial_filter_correct(corr_baro, dt, z_est, 0, params.w_z_baro);
		inertial_filter_correct(corr_gps[2][0], dt, z_est, 0, w_z_gps_p);
		inertial_filter_correct(corr_acc[2], dt, z_est, 2, params.w_z_acc);

		if (!(isfinite(z_est[0]) && isfinite(z_est[1]) && isfinite(z_est[2]))) {
			write_debug_log("BAD ESTIMATE AFTER Z CORRECTION", dt, x_est, y_est, z_est, x_est_prev, y_est_prev, z_est_prev, corr_acc, corr_gps, w_xy_gps_p, w_xy_gps_v);
			memcpy(z_est, z_est_prev, sizeof(z_est));
			memset(corr_acc, 0, sizeof(corr_acc));
			memset(corr_gps, 0, sizeof(corr_gps));
			corr_baro = 0;

		} else {
			memcpy(z_est_prev, z_est, sizeof(z_est));
		}

		if (can_estimate_xy) {
			/* inertial filter prediction for position */
			inertial_filter_predict(dt, x_est);
			inertial_filter_predict(dt, y_est);

			if (!(isfinite(x_est[0]) && isfinite(x_est[1]) && isfinite(x_est[2]) && isfinite(y_est[0]) && isfinite(y_est[1]) && isfinite(y_est[2]))) {
				write_debug_log("BAD ESTIMATE AFTER PREDICTION", dt, x_est, y_est, z_est, x_est_prev, y_est_prev, z_est_prev, corr_acc, corr_gps, w_xy_gps_p, w_xy_gps_v);
				memcpy(x_est, x_est_prev, sizeof(x_est));
				memcpy(y_est, y_est_prev, sizeof(y_est));
			}

			/* inertial filter correction for position */
			inertial_filter_correct(corr_acc[0], dt, x_est, 2, params.w_xy_acc);
			inertial_filter_correct(corr_acc[1], dt, y_est, 2, params.w_xy_acc);

			if (use_flow) {
				inertial_filter_correct(corr_flow[0], dt, x_est, 1, params.w_xy_flow * w_flow);
				inertial_filter_correct(corr_flow[1], dt, y_est, 1, params.w_xy_flow * w_flow);
			}

			if (use_gps_xy) {
				inertial_filter_correct(corr_gps[0][0], dt, x_est, 0, w_xy_gps_p);
				inertial_filter_correct(corr_gps[1][0], dt, y_est, 0, w_xy_gps_p);

				if (gps.vel_ned_valid && t < gps.timestamp_velocity + gps_topic_timeout) {
					inertial_filter_correct(corr_gps[0][1], dt, x_est, 1, w_xy_gps_v);
					inertial_filter_correct(corr_gps[1][1], dt, y_est, 1, w_xy_gps_v);
				}
			}

			if (!(isfinite(x_est[0]) && isfinite(x_est[1]) && isfinite(x_est[2]) && isfinite(y_est[0]) && isfinite(y_est[1]) && isfinite(y_est[2]))) {
				write_debug_log("BAD ESTIMATE AFTER CORRECTION", dt, x_est, y_est, z_est, x_est_prev, y_est_prev, z_est_prev, corr_acc, corr_gps, w_xy_gps_p, w_xy_gps_v);
				memcpy(x_est, x_est_prev, sizeof(x_est));
				memcpy(y_est, y_est_prev, sizeof(y_est));
				memset(corr_acc, 0, sizeof(corr_acc));
				memset(corr_gps, 0, sizeof(corr_gps));
				memset(corr_flow, 0, sizeof(corr_flow));

			} else {
				memcpy(x_est_prev, x_est, sizeof(x_est));
				memcpy(y_est_prev, y_est, sizeof(y_est));
			}
		}

		/* detect land */
		alt_avg += (- z_est[0] - alt_avg) * dt / params.land_t;
		float alt_disp2 = - z_est[0] - alt_avg;
		alt_disp2 = alt_disp2 * alt_disp2;
		float land_disp2 = params.land_disp * params.land_disp;
		/* get actual thrust output */
		float thrust = armed.armed ? actuator.control[3] : 0.0f;

		if (landed) {
			if (alt_disp2 > land_disp2 || thrust > params.land_thr) {
				landed = false;
				landed_time = 0;
			}

		} else {
			if (alt_disp2 < land_disp2 && thrust < params.land_thr) {
				if (landed_time == 0) {
					landed_time = t;    // land detected first time

				} else {
					if (t > landed_time + params.land_t * 1000000.0f) {
						landed = true;
						landed_time = 0;
					}
				}

			} else {
				landed_time = 0;
			}
		}

		if (verbose_mode) {
			/* print updates rate */
			if (t > updates_counter_start + updates_counter_len) {
				float updates_dt = (t - updates_counter_start) * 0.000001f;
				warnx(
					"updates rate: accelerometer = %.1f/s, baro = %.1f/s, gps = %.1f/s, attitude = %.1f/s, flow = %.1f/s",
					accel_updates / updates_dt,
					baro_updates / updates_dt,
					gps_updates / updates_dt,
					attitude_updates / updates_dt,
					flow_updates / updates_dt);
				updates_counter_start = t;
				accel_updates = 0;
				baro_updates = 0;
				gps_updates = 0;
				attitude_updates = 0;
				flow_updates = 0;
			}
		}

		if (t > pub_last + pub_interval) {
			pub_last = t;
			/* publish local position */
			local_pos.xy_valid = can_estimate_xy;
			local_pos.v_xy_valid = can_estimate_xy;
			local_pos.xy_global = local_pos.xy_valid && use_gps_xy;
			local_pos.z_global = local_pos.z_valid && use_gps_z;
			local_pos.x = x_est[0];
			local_pos.vx = x_est[1];
			local_pos.y = y_est[0];
			local_pos.vy = y_est[1];
			local_pos.z = z_est[0];
			local_pos.vz = z_est[1];
			local_pos.landed = landed;
			local_pos.yaw = att.yaw;
			local_pos.dist_bottom_valid = dist_bottom_valid;
			local_pos.eph = eph;
			local_pos.epv = epv;

			if (local_pos.dist_bottom_valid) {
				local_pos.dist_bottom = -z_est[0] - surface_offset;
				local_pos.dist_bottom_rate = -z_est[1] - surface_offset_rate;
			}

			local_pos.timestamp = t;

			orb_publish(ORB_ID(vehicle_local_position), vehicle_local_position_pub, &local_pos);

			if (local_pos.xy_global && local_pos.z_global) {
				/* publish global position */
				global_pos.timestamp = t;
				global_pos.time_gps_usec = gps.time_gps_usec;

				double est_lat, est_lon;
				map_projection_reproject(&ref, local_pos.x, local_pos.y, &est_lat, &est_lon);

				global_pos.lat = est_lat;
				global_pos.lon = est_lon;
				global_pos.alt = local_pos.ref_alt - local_pos.z;

				global_pos.vel_n = local_pos.vx;
				global_pos.vel_e = local_pos.vy;
				global_pos.vel_d = local_pos.vz;

				global_pos.yaw = local_pos.yaw;

<<<<<<< HEAD
				// TODO implement dead-reckoning
				global_pos.eph = gps.eph;
				global_pos.epv = gps.epv;
=======
				global_pos.eph = eph;
				global_pos.epv = epv;
>>>>>>> 36495cdb

				if (vehicle_global_position_pub < 0) {
					vehicle_global_position_pub = orb_advertise(ORB_ID(vehicle_global_position), &global_pos);

				} else {
					orb_publish(ORB_ID(vehicle_global_position), vehicle_global_position_pub, &global_pos);
				}
			}
		}
	}

	warnx("stopped");
	mavlink_log_info(mavlink_fd, "[inav] stopped");
	thread_running = false;
	return 0;
}<|MERGE_RESOLUTION|>--- conflicted
+++ resolved
@@ -678,16 +678,11 @@
 							corr_gps[2][1] = 0.0f;
 						}
 
-<<<<<<< HEAD
+						eph = fminf(eph, gps.eph);
+						epv = fminf(epv, gps.epv);
+
 						w_gps_xy = min_eph_epv / fmaxf(min_eph_epv, gps.eph);
 						w_gps_z = min_eph_epv / fmaxf(min_eph_epv, gps.epv);
-=======
-						eph = fminf(eph, gps.eph_m);
-						epv = fminf(epv, gps.epv_m);
-
-						w_gps_xy = min_eph_epv / fmaxf(min_eph_epv, gps.eph_m);
-						w_gps_z = min_eph_epv / fmaxf(min_eph_epv, gps.epv_m);
->>>>>>> 36495cdb
 					}
 
 				} else {
@@ -969,14 +964,8 @@
 
 				global_pos.yaw = local_pos.yaw;
 
-<<<<<<< HEAD
-				// TODO implement dead-reckoning
-				global_pos.eph = gps.eph;
-				global_pos.epv = gps.epv;
-=======
 				global_pos.eph = eph;
 				global_pos.epv = epv;
->>>>>>> 36495cdb
 
 				if (vehicle_global_position_pub < 0) {
 					vehicle_global_position_pub = orb_advertise(ORB_ID(vehicle_global_position), &global_pos);
